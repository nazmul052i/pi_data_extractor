# =====================
# Python Bytecode
# =====================
__pycache__/
*.py[cod]
*$py.class

# =====================
# C Extensions
# =====================
*.so

# =====================
# Virtual Environments
# =====================
.env
.venv
env/
venv/
ENV/
env.bak/
venv.bak/
vpy/
.vpy/
pi_env/
pi_venv/

# =====================
# Distribution / Packaging
# =====================
.Python
build/
develop-eggs/
dist/
downloads/
eggs/
.eggs/
lib/
lib64/
parts/
sdist/
var/
wheels/
pip-wheel-metadata/
share/python-wheels/
*.egg-info/
.installed.cfg
*.egg
MANIFEST

# =====================
# PyInstaller
# =====================
*.spec

# =====================
# Logs and Reports
# =====================
*.log
logs/
pip-log.txt
pip-delete-this-directory.txt
coverage.xml
htmlcov/
.coverage*
.cache
*.cover
*.py,cover
.pytest_cache/
nosetests.xml
.tox/
.nox/
.hypothesis/
.dmypy.json
dmypy.json
.mypy_cache/
.pyre/

# =====================
# Unit Tests
# =====================
tests/
test/
__tests__/
*_test.py
test_*.py

# =====================
# Jupyter & IPython
# =====================
.ipynb_checkpoints/
profile_default/
ipython_config.py

# =====================
# Django / Flask / Scrapy / Web
# =====================
*.log
local_settings.py
db.sqlite3*
instance/
.webassets-cache
.scrapy

# =====================
# Sphinx / MkDocs
# =====================
docs/_build/
site/

# =====================
# IDEs and Editor Settings
# =====================
.vscode/
.idea/
*.swo
*.swp
*~
.spyderproject
.spyproject
.ropeproject

# =====================
# OS / System Files
# =====================
.DS_Store
.DS_Store?
._*
.Spotlight-V100
.Trashes
ehthumbs.db
Thumbs.db
desktop.ini
.AppleDouble
.LSOverride

# =====================
# Qt / PyQt / PySide
# =====================
*.ui
*.qrc

# =====================
# Configuration & Secrets
# =====================
config.ini
settings.json
credentials.txt

# =====================
# PI Data Extractor - Custom
# =====================
archive/
archive/**
*.pda
*.pdb
*.txt
*.csv
*.tsv
*.iq
*.backup
*.bak
*.bk
*.orig
*.save
temp/
tmp/
*.tmp

<<<<<<< HEAD
# PI Data Extractor specific
pi_exports/
tag_lists/
config/user_settings.json
*.csv
*.txt
*.iq
!examples/*.txt
!examples/*.csv

# Test files
test_data/
test_exports/
archive

# Documentation build
docs/build/
*.pdf

# Local configuration
local_config.py
.env.local
=======
# =====================
# Windows / macOS Executables
# =====================
*.exe
*.msi
>>>>>>> bbe43233
<|MERGE_RESOLUTION|>--- conflicted
+++ resolved
@@ -167,33 +167,19 @@
 tmp/
 *.tmp
 
-<<<<<<< HEAD
 # PI Data Extractor specific
 pi_exports/
 tag_lists/
 config/user_settings.json
 *.csv
 *.txt
-*.iq
 !examples/*.txt
 !examples/*.csv
 
 # Test files
 test_data/
 test_exports/
-archive
 
 # Documentation build
 docs/build/
-*.pdf
-
-# Local configuration
-local_config.py
-.env.local
-=======
-# =====================
-# Windows / macOS Executables
-# =====================
-*.exe
-*.msi
->>>>>>> bbe43233
+*.pdf